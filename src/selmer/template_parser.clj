--- conflicted
+++ resolved
@@ -32,11 +32,6 @@
 (defn string->reader [string]
   (reader (StringReader. string)))
 
-<<<<<<< HEAD
-=======
-
-
->>>>>>> ca9fe074
 (defn get-parent [tag-str]
   (let [template (get-tag-params "extends" tag-str)]
     (.substring ^String template 1 (dec (.length ^String template)))))
@@ -66,7 +61,7 @@
                 block-name     (when block? (get-tag-params "block" tag-str))
                 super-tag?     (re-matches *block-super-pattern* tag-str)
                 existing-block (when block-name (get-in blocks [block-name :content]))]
-<<<<<<< HEAD
+
             (cond
               includes?
               (.append buf (process-includes tag-str buf blocks))
@@ -74,11 +69,6 @@
               ;;check if we wish to write the closing tag for the block. If we're
               ;;injecting block.super, then we want to omit it
               (write-tag? buf super-tag? existing-block blocks-to-close omit-close-tag?)
-=======
-            ;;check if we wish to write the closing tag for the block. If we're
-            ;;injecting block.super, then we want to omit it
-            (when (write-tag? buf super-tag? existing-block blocks-to-close omit-close-tag?)
->>>>>>> ca9fe074
               (.append buf tag-str))
 
             (recur
@@ -222,16 +212,8 @@
                     ;;if the template includes another, pre-process it and
                     ;;add the contents to the front of the buffer.
                     (re-matches *include-pattern* tag-str)
-<<<<<<< HEAD
                     (do (.append buf (process-includes tag-str buf blocks))
                         (recur blocks (read-char rdr) parent))
-=======
-                    (let [params   (split-include-tag tag-str)
-                          source   (.replaceAll ^String (first params) "\"" "")
-                          defaults (parse-defaults (nnext params))]
-                      (.append buf (preprocess-template source blocks defaults))
-                      (recur blocks (read-char rdr) parent))
->>>>>>> ca9fe074
 
                     ;;if the template extends another it's not the root
                     ;;this template is allowed to only contain blocks
