--- conflicted
+++ resolved
@@ -18,30 +18,20 @@
 (defn close-tags []
   (apply concat (vals @closing-tags)))
 
-<<<<<<< HEAD
 (defn handle-closing-tags [tags tag-name]
   (second (split-with #{tag-name} tags)))
 
 (handle-closing-tags [:else :foo :endif] :else)
 
-=======
->>>>>>> ee1ca816
 (defn valide-tag [template line tags {:keys [tag-name tag-value tag-type] :as tag}]
  (if (= :expr tag-type)
    (let [end-tags (get @closing-tags (-> tags last :tag-name))]
      (cond
        (nil? tag-name)
-<<<<<<< HEAD
-       (exception "nN tag name supplied for the tag on line " line " for template " template)
+       (exception "No tag name supplied for the tag on line " line " for template " template)
 
        (not-any? #{tag-name} (concat (close-tags) (keys @expr-tags)))
        (exception "Unrecognized tag: " (name tag-name) " on line " line " for template " template)
-=======
-       (exception "no tag name supplied for the tag on line " line " for template " template)
-
-       (not-any? #{tag-name} (concat (close-tags) (keys @expr-tags)))
-       (exception "unrecognized tag: " (name tag-name) " on line " line " for template " template)
->>>>>>> ee1ca816
 
        (some #{tag-name} (close-tags))
        (let [tags (butlast tags)]
@@ -55,13 +45,8 @@
        (conj tags (assoc tag :line line))
 
        (some #{tag-name} (close-tags))
-<<<<<<< HEAD
        (exception "Orphan closing tag " tag-name " on line " line " for template " template)))
    (do (validate-filters template line tag-value) tags)))
-=======
-       (exception "found an orphan closing tag " tag-name " on line " line  " for template " template)))
-   (do (validate-filters line tag-value) tags)))
->>>>>>> ee1ca816
 
 (defn validate-tags [template]
  (with-open [rdr (reader template)]
