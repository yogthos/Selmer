--- conflicted
+++ resolved
@@ -170,20 +170,14 @@
             :take
             (fn [coll n]
               (throw-when-expecting-seqable coll)
-<<<<<<< HEAD
               (take (Long/valueOf ^String n) coll))
-=======
-              (take n coll))
->>>>>>> 592de711
+
 
             :drop
             (fn [coll n]
               (throw-when-expecting-seqable coll)
-<<<<<<< HEAD
               (drop (Long/valueOf ^String n) coll))
-=======
-              (drop n coll))
->>>>>>> 592de711
+
 
             ;;; Get the ith digit of a number
             ;;; 1 is the rightmost digit
