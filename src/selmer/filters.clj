(ns selmer.filters
  "To create a filter use the function add-filter! which takes a name and a fn.
The first argument to the fn is always the value obtained from the context
map. The rest of the arguments are optional and are always strings."
  (:require
    [clojure.string :as s]
    [selmer.util :as u])
  (:import
    java.util.Locale
    [java.time Instant
               LocalTime
               LocalDate
               LocalDateTime
               ZonedDateTime
               ZoneId]
    [java.time.format DateTimeFormatter FormatStyle]
    java.text.NumberFormat))

(def generate-json
  "JSON generation function. Resolved in the (arbitrary) order of cheshire, clojure.data.json, jsonista. Falls back on function that throws at runtime. It is important for GraalVM native-image that we resolve this at compile time (top level)."
  (try (require 'cheshire.core)
       @(resolve 'cheshire.core/generate-string)
       (catch Exception _
         (try (require 'clojure.data.json)
              @(resolve 'clojure.data.json/write-str)
              (catch Exception _
                (try (require 'jsonista.core)
                     @(resolve 'jsonista.core/write-value-as-string)
                     (catch Exception e
                       (fn [_]
                         (throw (ex-info "Supported JSON libraries: cheshire, clojure.data.json or
                                          jsonista. Provide one of these on the classpath to enable
                                          the json filter." {} e))))))))))

(def valid-date-formats
  {"shortTime"      (DateTimeFormatter/ofLocalizedTime FormatStyle/SHORT)
   "shortDate"      (DateTimeFormatter/ofLocalizedDate FormatStyle/SHORT)
   "shortDateTime"  (DateTimeFormatter/ofLocalizedDateTime FormatStyle/SHORT)
   "mediumDate"     (DateTimeFormatter/ofLocalizedDate FormatStyle/MEDIUM)
   "mediumTime"     (DateTimeFormatter/ofLocalizedTime FormatStyle/MEDIUM)
   "mediumDateTime" (DateTimeFormatter/ofLocalizedDateTime FormatStyle/MEDIUM)
   "longDate"       (DateTimeFormatter/ofLocalizedDate FormatStyle/LONG)
   "longTime"       (DateTimeFormatter/ofLocalizedTime FormatStyle/LONG)
   "longDateTime"   (DateTimeFormatter/ofLocalizedDateTime FormatStyle/LONG)
   "fullDate"       (DateTimeFormatter/ofLocalizedDate FormatStyle/FULL)
   "fullTime"       (DateTimeFormatter/ofLocalizedTime FormatStyle/FULL)
   "fullDateTime"   (DateTimeFormatter/ofLocalizedDateTime FormatStyle/FULL)})

(defn fix-date [d]
  (cond (or (instance? LocalTime d)
            (instance? LocalDate d)
            (instance? LocalDateTime d)
            (instance? ZonedDateTime d))
        d

        (instance? java.sql.Time d)
        (-> (.getTime ^java.sql.Time d)
            (Instant/ofEpochMilli)
            (LocalDateTime/ofInstant (ZoneId/systemDefault)))
        
        (instance? java.sql.Timestamp d)
        (-> (.getTime ^java.sql.Timestamp d)
            (Instant/ofEpochMilli)
            (LocalDateTime/ofInstant (ZoneId/systemDefault)))

        (instance? java.sql.Date d)
        (.toLocalDate ^java.sql.Date d)

        (instance? java.util.Date d)
        (-> (.toInstant ^java.util.Date d)
            (.atZone (ZoneId/systemDefault))
            (.toLocalDateTime))
        
        (instance? java.time.Instant d)
        (LocalDateTime/ofInstant d (ZoneId/systemDefault))

        (instance? java.time.Instant d)
        (-> (.atZone ^java.time.Instant d (ZoneId/systemDefault))
            (.toLocalDateTime))

        :else
        (throw (IllegalArgumentException. (str d " is not a valid date format.")))))

(defn parse-number
  "Parses a number to Long or Double. Throws NumberFormatException if value cannot be converted to Long or Double."
  [value]
  (if (number? value)
    value
    (let [value (str value)]
      (try
        (Long/parseLong value)
        (catch NumberFormatException _
          (Double/parseDouble value))))))

;;; Used in filters when we are expecting a collection but instead got nil or a number
;;; or something else just as useless.
;;; Some clojure functions silently do the wrong thing when given invalid arguments. This
;;; aims to prevent that.
(defn throw-when-expecting-seqable
  "Throws an exception with the given msg when (seq x) will fail (excluding nil)"
  [x & [msg]]
  (let [is-seqable  (and (not (nil? x))
                         (or (seq? x)
                             (instance? clojure.lang.Seqable x)
                             (string? x)
                             (instance? Iterable x)
                             (-> ^Object x .getClass .isArray)
                             (instance? java.util.Map x)))
        ^String msg (if msg msg (str "Expected '" (if (nil? x) "nil" (str x)) "' to be a collection of some sort."))]
    (when-not is-seqable
      (throw (ex-info msg {:arg x})))))

;;; Similar to the above only with numbers
(defn throw-when-expecting-number
  [x & [msg]]
  (let [^String msg (if msg msg (str "Expected '" (if (nil? x) "nil" (str x)) "' to be a number."))]
    (when-not (number? x)
      (throw (ex-info msg {:arg x})))))

(defonce filters
         (atom
           {;;; Useful for doing crazy stuff like {{ foo|length-is:3|join:"/" }}
            ;;; Without blowing up I guess
            :str
            str

            ;;; Like the subs, only adds rest if s is modified
            :subs
            (fn [s start end & rest]
              (let [start  (parse-number start)
                    end    (parse-number end)
                    result (subs s start end)]
                (if (and rest (not= (count s) (count result)))
                  (str result (apply str rest))
                  result)))

            :abbr-left
            (fn [s] (assoc (if (map? s) s {:s s}) :abbr-position :left))

            :abbr-middle
            (fn [s] (assoc (if (map? s) s {:s s}) :abbr-position :middle))

            :abbr-right
            (fn [s] (assoc (if (map? s) s {:s s}) :abbr-position :right))

            :abbr-ellipsis
            (fn [s ellipsis] (assoc (if (map? s) s {:s s}) :abbr-ellipsis ellipsis))

            :abbreviate
            (fn abbreviate
              ([s max-width] (abbreviate s max-width max-width))
              ([s max-width abbreviated-width]
               (let [max-width         (parse-number max-width)
                     abbreviated-width (parse-number abbreviated-width)
                     ellipsis          (:abbr-ellipsis s "...")
                     position          (:abbr-position s :right)
                     ellipsis-length   (count ellipsis)
                     effective-width   (- abbreviated-width ellipsis-length)
                     s                 (:s s s)             ; Extract string from map if it's not already a string
                     width             (count s)]
                 (if (< max-width abbreviated-width)
                   (throw (IllegalArgumentException.
                            (format "Maximum width %d can't be shorter than abbreviated width %d"
                                    max-width abbreviated-width))))
                 (if (< abbreviated-width ellipsis-length)
                   (throw (IllegalArgumentException.
                            (format "Length %d of ellipsis '%s' can't be bigger than abbreviated width %d"
                                    ellipsis-length ellipsis abbreviated-width))))
                 (if (> width max-width)
                   (case position
                     :right (str (subs s 0 effective-width) ellipsis)
                     :left (str ellipsis (subs s (- width effective-width)))
                     :middle (str (subs s 0 (/ effective-width 2)) ellipsis
                                  (subs s (- width (/ effective-width 2)))))
                   s))))

            ;;; Try to add the arguments as numbers
            ;;; If it fails concatenate them as strings
            :add
            (fn [x y & rest]
              (let [args (conj rest y (str x))]
                (try
                  (apply + (map parse-number args))
                  (catch NumberFormatException _
                    (apply str args)))))

            :multiply
            (fn [x y]
              (* (parse-number x) (parse-number y)))

            :divide
            (fn [x y]
              (let [val (/ (parse-number x) (parse-number y))]
                (if (ratio? val)
                  (double val)
                  val)))

            :round
            (fn [x]
              (Math/round ^Double (parse-number x)))

            ;;; Add backslashes to quotes
            :addslashes
            (fn [s]
              (->> s
                   (str)
                   (mapcat (fn [c]
                             (if (or (= \" c) (= \' c))
                               [\\ c]
                               [c])))
                   (apply str)))

            ;;; Center a string given a width
            :center
            (fn [s w]
              (let [s (str s)
                    w (Long/valueOf (s/trim w))
                    c (count s)
                    l (Math/ceil (/ (- w c) 2))
                    r (Math/floor (/ (- w c) 2))]
                (str
                  (apply str (repeat l \space))
                  s
                  (apply str (repeat r \space)))))

            :currency-format
            (fn [n & [locale country]]
              (throw-when-expecting-number n)
              (let [n               (double n)
                    locale          (cond
                                      (and locale country) (Locale. locale country)
                                      locale (Locale. locale)
                                      :else (Locale/getDefault))
                    currency-format (java.text.NumberFormat/getCurrencyInstance locale)]
                (.format ^NumberFormat currency-format n)))

            :number-format
            (fn [n fmt & [locale]]
              (throw-when-expecting-number n)
              (let [locale (if locale (java.util.Locale. locale)
                                      (Locale/getDefault))]
                (String/format locale fmt (into-array Object [n]))))

<<<<<<< HEAD
            ;;; Formats a date with default locale. Supports a wide range of
            ;;; date types (incl. java.util.Date, java.time.Instant, java.sql.Date)
            ;;; The format can be a key from valid-date-formats or a manually defined format
            ;;; Look in
            ;;; https://docs.oracle.com/en/java/javase/21/docs/api//java.base/java/time/format/DateTimeFormatter.html
=======
            ;;; Formats a date with default locale, expects an instance of DateTime Date, or Instant.
            ;;; The format can be a key from valid-date-formats or a manually defined format
            ;;; Look in
            ;;; https://docs.oracle.com/javase/8/docs/api/java/time/format/DateTimeFormatter.html
>>>>>>> a44e014e
            ;;; for formatting help.
            ;;; You can also format time with this.
            ;;; An optional locale for formatting can be given as second parameter
            :date
            (fn [d fmt & [locale]]
              (when d
                (let [fixed-date             (fix-date d)
                      locale                 (if locale (java.util.Locale. locale)
                                                        (Locale/getDefault))
                      ^DateTimeFormatter fmt (.withLocale
                                               (or ^DateTimeFormatter (valid-date-formats fmt)
                                                   ^DateTimeFormatter (DateTimeFormatter/ofPattern fmt)) locale)]
                  (.format fmt fixed-date))))

            ;;; Default if x is falsey
            :default
            (fn [x default]
              (or x default))

            ;;; Default if coll is empty
            :default-if-empty
            (fn [coll default]
              (try
                (cond
                  (nil? coll) default
                  (empty? coll) default
                  :else coll)
                (catch Exception _
                  (throw-when-expecting-seqable coll))))

            ;;; With no decimal places it rounds to 1 decimal place
            :double-format
            (fn [n & [decimal-places]]
              (throw-when-expecting-number n)
              (let [n (double n)]
                (format (str "%." (if decimal-places decimal-places "1") "f")
                        n)))

            :first
            (fn [coll]
              (throw-when-expecting-seqable coll)
              (first coll))

            :take
            (fn [coll n]
              (throw-when-expecting-seqable coll)
              (vec (take (parse-number n) coll)))

            :drop
            (fn [coll n]
              (throw-when-expecting-seqable coll)
              (vec (drop (parse-number n) coll)))

            :drop-last
            (fn [coll n]
              (throw-when-expecting-seqable coll)
              (vec (drop-last (parse-number n) coll)))

            ;;; Get the ith digit of a number
            ;;; 1 is the rightmost digit
            ;;; Returns the number if the index is out of bounds
            :get-digit
            (fn [n i]
              (let [nv (vec (str n))
                    i  (Long/valueOf ^String i)
                    i  (- (count nv) i)]
                (if (or (< i 0) (>= i (count nv)))
                  n
                  (let [d (nv i)]
                    (if (= \. d)
                      (nv (dec i))
                      d)))))

            :hash
            (fn [s hash]
              (let [s (str s)]
                (u/hex hash s)))

            :join
            (fn [coll & [sep]]
              (throw-when-expecting-seqable coll)
              (if sep (s/join sep coll) (s/join coll)))

            :empty?
            empty?

            :not-empty
            not-empty

            :json
            (fn [x] (generate-json x))

            :last
            (fn [coll]
              (throw-when-expecting-seqable coll)
              (if (vector? coll)
                (coll (dec (count coll)))
                (last coll)))

            ;;; Exception to the rule: nil counts to 0
            :length
            (fn [coll]
              (if (nil? coll)
                0
                (do
                  (throw-when-expecting-seqable coll)
                  (count coll))))

            ;;; Exception to the rule: nil counts to 0
            :count
            (fn [coll]
              (if (nil? coll)
                0
                (do
                  (throw-when-expecting-seqable coll)
                  (count coll))))

            ;;; Return true when the count of the coll matches the argument
            :length-is
            (fn [coll n]
              (when-not (nil? coll)
                (throw-when-expecting-seqable coll))
              (let [n (Long/valueOf ^String n)]
                [:safe (= n (count coll))]))

            :count-is
            (fn [coll n]
              (when-not (nil? coll)
                (throw-when-expecting-seqable coll))
              (let [n (Long/valueOf ^String n)]
                [:safe (= n (count coll))]))

            ;;; Single newlines become <br />, double newlines mean new paragraph
            :linebreaks
            (fn [s]
              (let [s  (str s)
                    br (s/replace s #"\n" "<br />")
                    p  (s/replace br #"<br /><br />" "</p><p>")
                    c  (s/replace p #"<p>$" "")]
                (if (re-seq #"</p>$" c)
                  (str "<p>" c)
                  (str "<p>" c "</p>"))))

            :linebreaks-br
            (fn [s]
              (let [s (str s)]
                (s/replace s #"\n" "<br />")))

            ;;; Display text with line numbers
            :linenumbers
            (fn [s]
              (let [s (str s)]
                (->> (s/split s #"\n")
                     (map-indexed
                       (fn [i line]
                         (str (inc i) ". " line)))
                     (s/join "\n"))))

            :rand-nth
            (fn [coll]
              (throw-when-expecting-seqable coll)
              (rand-nth coll))

            :range
            (fn [end & [start step]]
              (let [->long (fn [s] (if (number? s) s (Long/parseLong s)))]
                (cond
                  step  (range (->long start) (->long end) (->long step))
                  start (range (->long start) (->long end))
                  :else (range (->long end)))))

            ;;; Turns the to-remove string into a set of chars
            ;;; That are removed from the context string
            :remove
            (fn [s to-remove]
              (let [s         (str s)
                    to-remove (set to-remove)]
                (apply str (remove to-remove s))))

            ;;; Use like the following:
            ;;; You have {{ num-cherries }} cherr{{ num-cherries|pluralize:y:ies }}
            ;;; You have {{ num-walruses }} walrus{{ num-walruses|pluralize:es }}
            ;;; You have {{ num-messages }} message{{ num-messages|pluralize }}
            :pluralize
            (fn [n-or-coll & opts]
              (let [n        (if (number? n-or-coll) n-or-coll
                                                     (do (throw-when-expecting-seqable n-or-coll)
                                                         (count n-or-coll)))
                    plural   (case (count opts)
                               0 "s"
                               1 (first opts)
                               2 (second opts))
                    singular (case (count opts)
                               (list 0 1) ""
                               2 (first opts))]
                (if (== 1 n)
                  singular
                  plural)))

            ;;; Do not escape html
            :safe
            (fn [s] [:safe s])

            :urlescape
            (fn [s] (java.net.URLEncoder/encode s))

            :lower
            (fn [s] (s/lower-case (str s)))

            :upper
            (fn [s] (s/upper-case (str s)))

            :capitalize
            (fn [s] (s/capitalize (str s)))

            ;; Capitalize every word
            :title
            (fn [s] (->> (s/split (str s) #" ")
                         (map s/capitalize)
                         (s/join " ")))

            :sort
            (fn [coll]
              (throw-when-expecting-seqable coll)
              (sort coll))

            ;;; Sort by a keyword
            :sort-by
            (fn [coll k]
              (throw-when-expecting-seqable coll)
              (sort-by (keyword k) coll))

            :sort-by-reversed
            (fn [coll k]
              (throw-when-expecting-seqable coll)
              (sort-by (keyword k) (comp - compare) coll))

            :sort-reversed
            (fn [coll]
              (throw-when-expecting-seqable coll)
              (sort (comp - compare) coll))

            :between?
            (fn [val x y]
              (let [val (parse-number val)
                    x   (parse-number x)
                    y   (parse-number y)]
                [:safe (if (<= x y)
                         (<= x val y)
                         (<= y val x))]))

            :replace
            (fn [s s-search s-replace]
              (clojure.string/replace ^String s ^String s-search ^String s-replace))

            ;;; Remove tags
            ;;; Use like {{ value|remove-tags:b:span }}
            :remove-tags
            (fn [s & tags]
              (if-not tags
                s
                (let [s       (str s)
                      tags    (str "(" (s/join "|" tags) ")")
                      opening (re-pattern (str "(?i)<" tags "(/?>|(\\s+[^>]*>))"))
                      closing (re-pattern (str "(?i)</" tags ">"))]
                  (-> s
                      (s/replace opening "")
                      (s/replace closing "")))))

            :email
            ;; the `email` filter takes one positional argument:
            ;; * validate? if present and equal to "false", do not throw exception if email appears
            ;;        invalid. Default behaviour is do throw an exception.
            (fn [email & [validate?]]
              (if (or (and validate? (false? (Boolean/parseBoolean validate?)))
                      (re-matches #"^[A-Za-z0-9._%+-]+@[A-Za-z0-9.-]+\.[A-Za-z]{2,6}$" email))
                [:safe (str "<a href='mailto:" email "'>" email "</a>")]
                (throw (Exception. (str email " does not appear to be a valid email address")))))

            :phone
            ;; The `phone` filter takes two optional positional arguments:
            ;; * national-prefix The ITU-T E.123 international subscriber dialing prefix to prepend
            ;;        in place of a leading zero. Default is do not prepend.
            ;; * validate? if present and equal to "false", do not throw exception if number appears
            ;;        invalid. Default behaviour is do throw an exception.
            ;; Both arguments are optional, when a single argument is supplied and parses as a boolean
            ;;        it is inferred as `validate?` otherwise as `national-prefix`
            (fn [phone & [arg1 arg2]]
              (let [[national-prefix validate?] (cond
                                                  ;both national-prefix and validate? flags are supplied
                                                  (and arg1 arg2) [arg1 (case arg2 "false" false "true" true)]
                                                  ;neither national-prefix or validate? flags are supplied
                                                  (and (nil? arg1) (nil? arg2)) [nil true]
                                                  ;one of the flags is supplied, if it parses as a boolean assume it's validate?
                                                  (= arg1 "false") [nil false]
                                                  (= arg1 "true") [nil true]
                                                  :else [arg1 true])
                    number (if
                             national-prefix
                             (s/replace
                               phone
                               #"^0"
                               (str "+" national-prefix "-"))
                             phone)]
                (if (or (false? validate?)
                        (re-matches #"[0-9 +-]*" number))
                  [:safe (str "<a href='tel:" (s/replace number #"\s+" "-") "'>" phone "</a>")]
                  (throw (Exception. (str number " does not appear to be a valid phone number"))))))

            :name
            name}))


(defn get-filter
  [name]
  (get @filters (keyword name)))

(defn call-filter
  [name & args]
  (apply (get-filter name) args))

(defn add-filter!
  [name f]
  (swap! filters assoc (keyword name) f))

(defn remove-filter!
  [name]
  (swap! filters dissoc (keyword name)))<|MERGE_RESOLUTION|>--- conflicted
+++ resolved
@@ -241,18 +241,11 @@
                                       (Locale/getDefault))]
                 (String/format locale fmt (into-array Object [n]))))
 
-<<<<<<< HEAD
             ;;; Formats a date with default locale. Supports a wide range of
             ;;; date types (incl. java.util.Date, java.time.Instant, java.sql.Date)
             ;;; The format can be a key from valid-date-formats or a manually defined format
             ;;; Look in
             ;;; https://docs.oracle.com/en/java/javase/21/docs/api//java.base/java/time/format/DateTimeFormatter.html
-=======
-            ;;; Formats a date with default locale, expects an instance of DateTime Date, or Instant.
-            ;;; The format can be a key from valid-date-formats or a manually defined format
-            ;;; Look in
-            ;;; https://docs.oracle.com/javase/8/docs/api/java/time/format/DateTimeFormatter.html
->>>>>>> a44e014e
             ;;; for formatting help.
             ;;; You can also format time with this.
             ;;; An optional locale for formatting can be given as second parameter
