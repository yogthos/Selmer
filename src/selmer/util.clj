--- conflicted
+++ resolved
@@ -187,24 +187,17 @@
 (def default-missing-value-formatter (constantly ""))
 
 (def ^:dynamic *missing-value-formatter* default-missing-value-formatter)
-<<<<<<< HEAD
 (def ^:dynamic *filter-missing-values* true)
-=======
->>>>>>> d42ead17
 
 (defn set-missing-value-formatter!
   "Takes a function of two arguments which is called on a missing value.
    The function should return the value to be output in place of an empty string
    (which is the default from 'default-missing-value-formatter').
 
-<<<<<<< HEAD
    Call with named argument :filter-missing-values true to force filtering of missing
    values (although for most use cases this will not make sense).
 
    Arguments to missing-value-fn:
-=======
-   Arguments:
->>>>>>> d42ead17
    tag - map with data for the tag being evaluated.
          Contains the key :tag-type with the value :filter or :expr (for filter or expression tag types.
          For :filter:
@@ -213,15 +206,8 @@
             tag-name - the name of the expression.
             args - the args provided to the expression.
    context-map - the context-map provided to the render function."
-<<<<<<< HEAD
   [missing-value-fn & {:keys [filter-missing-values] :or {filter-missing-values false}}]
   (alter-var-root #'*missing-value-formatter* (constantly missing-value-fn))
   (alter-var-root #'*filter-missing-values* (constantly filter-missing-values)))
 
 
-
-=======
-  [missing-value-fn]
-  (alter-var-root #'*missing-value-formatter*
-                  (constantly missing-value-fn)))
->>>>>>> d42ead17
