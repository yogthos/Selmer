(ns selmer.core-test
  (:require [clojure.test :refer :all]
            [cheshire.core :refer :all]
            [selmer.tags :refer :all]
            [selmer.filters :refer :all]
            [selmer.parser :refer :all]
            [selmer.template-parser :refer :all]
            [selmer.util :refer :all]
            [clojure.java.io :as io]
            [clojure.string :as string])
  (:import java.util.Locale
           java.io.File
           (java.io StringReader)))

(def path (str "test/templates" File/separator))

(defn fix-line-sep [s] (clojure.string/replace s "\n" (System/lineSeparator)))

(deftest dev-error-handling
  (is (= "No filter defined with the name 'woot'"
         (try (render "{{blah|safe|woot" {:blah "woot"})
              (catch Exception ex (.getMessage ex))))))

(deftest custom-handler-test
  (let [handler (tag-handler
                  (fn [args context-map content]
                    (get-in content [:foo :content]))
                  :foo :endfoo)]
    (is
      (= "some bar content"
         (render-template (parse parse-input (java.io.StringReader. "{% foo %}some {{bar}} content{% endfoo %}")
                                 {:custom-tags {:foo handler}}) {:bar "bar"}))))

  (let [handler (tag-handler
                  (fn [args context-map] (clojure.string/join "," args))
                  :bar)]
    (is (= "arg1,arg2"
           (render-template (parse parse-input (java.io.StringReader. "{% bar arg1 arg2 %}")
                                   {:custom-tags {:bar handler}}) {}))))

  (add-tag! :bar (fn [args context-map] (clojure.string/join "," args)))
  (render-template (parse parse-input (java.io.StringReader. "{% bar arg1 arg2 %}")) {}))

(deftest remove-tag
  (add-tag! :temp (fn [args _] (str "TEMP_" (clojure.string/join "_" (map (comp clojure.string/upper-case str) args)))))
  (is (= "TEMP_ARG1_ARG2" (render "{% temp arg1 arg2 %}" {})))
  (remove-tag! :temp)
  (is (thrown? Exception (render "{% temp arg1 arg2 %}" {}))))

(deftest custom-filter-test
  (is (= "BAR"
         (render-template (parse parse-input (java.io.StringReader. "{{bar|embiginate}}")
                                 {:custom-filters
                                  {:embiginate (fn [^String s] (.toUpperCase s))}}) {:bar "bar"}))))

(deftest boolean-filter-test
  (is (= "0"
         (render-template (parse parse-input (java.io.StringReader. "{{bar|bit}}")
                                 {:custom-filters
                                  {:bit (fn [^Boolean b] (if (true? b) 1 0))}}) {:bar false}))))

(deftest passthrough
  (let [s "a b c d"]
    (is (= s (render s {}))))
  (let [s "{{blah}} a b c d"]
    (is (= " a b c d" (render s {}))))
  (let [s "{{blah}} a b c d"]
    (is (= "blah a b c d" (render s {:blah "blah"}))))
  ;; Invalid tags are now ignored ;)
  (let [s "{a b c} \nd"]
    (is (= s (render s {})))))

(deftest inheritance
  (binding
    [*tag-second-pattern* (pattern *tag-second*)
     *filter-open-pattern* (pattern "\\" *tag-open* "\\" *filter-open* "\\s*")
     *filter-close-pattern* (pattern "\\s*\\" *filter-close* "\\" *tag-close*)
     *filter-pattern* (pattern "\\" *tag-open* "\\" *filter-open* "\\s*.*\\s*\\" *filter-close* "\\" *tag-close*)
     *tag-pattern* (pattern "\\" *tag-open* "\\" *tag-second* "\\s*.*\\s*\\" *tag-second* "\\" *tag-close*)
     *tag-open-pattern* (pattern "\\" *tag-open* "\\" *tag-second* "\\s*")
     *tag-close-pattern* (pattern "\\s*\\" *tag-second* "\\" *tag-close*)
     *include-pattern* (pattern "\\" *tag-open* "\\" *tag-second* "\\s*include.*")
     *extends-pattern* (pattern "\\" *tag-open* "\\" *tag-second* "\\s*extends.*")
     *block-pattern* (pattern "\\" *tag-open* "\\" *tag-second* "\\s*block.*")
     *block-super-pattern* (pattern "\\" *tag-open* "\\" *filter-open* "\\s*block.super\\s*\\" *filter-close* "\\" *tag-close*)
     *endblock-pattern* (pattern "\\" *tag-open* "\\" *tag-second* "\\s*endblock.*")]
    (is
      (= (fix-line-sep "<html>\n<body>{% block header %}\nB header\n\n<h1>child-a header</h1>\n<<\noriginal header\n>>\n\n{% endblock %}\n\n<div>{% block content %}\nSome content\n{% endblock %}</div>\n\n{% block footer %}\n<p>footer</p>\n{% endblock %}</body>\n</html>")
         (preprocess-template "templates/inheritance/child-b.html")))
    (is
      (= "{%ifequal greeting|default:\"Hello!\" name|default:\"Jane Doe\"%} {{greeting|default:\"Hello!\"}} {{name|default:\"Jane Doe\"}} {%endifequal%}"
         (preprocess-template "templates/inheritance/parent.html")))
    (is
      (= (fix-line-sep "<html>\n    <head></head>\n    <body>\n        {% block hello %}\n\n            Hello \n         World\n{% endblock %}\n    </body>\n</html>")
         (preprocess-template "templates/inheritance/super-b.html")))
    (is
      (= (fix-line-sep "<html>\n    <head></head>\n    <body>\n        {% block hello %}\n\n\n            Hello \n         World\nCruel World\n{% endblock %}\n    </body>\n</html>")
         (preprocess-template "templates/inheritance/super-c.html")))
    (is
      (= (fix-line-sep "start a\n{% block a %}{% endblock %}\nstop a\n\n{% block content %}{% endblock %}\n\nHello, {{name}}!\n")
         (preprocess-template "templates/inheritance/inherit-a.html")))
    (is
      (= (fix-line-sep "start a\n{% block a %}\nstart b\n{% block b %}{% endblock %}\nstop b\n{% endblock %}\nstop a\n\n{% block content %}content{% endblock %}\n\nHello, {{name}}!\n")
         (preprocess-template "templates/inheritance/inherit-b.html")))
    (is
      (= (fix-line-sep "start a\n{% block a %}\nstart b\n{% block b %}\nstart c\nstop c\n{% endblock %}\nstop b\n{% endblock %}\nstop a\n\n{% block content %}content{% endblock %}\n\nHello, {{name}}!\n")
         (preprocess-template "templates/inheritance/inherit-c.html")))
    (is
      (= (fix-line-sep "<head>{% block my-script %}<script src=\"my/C/script\" />{% endblock %}</head>\n\n<body>my-body</body>\n")
         (preprocess-template "templates/inheritance/child-c.html")))
    (is
      (= (fix-line-sep "<head>{% block my-script %}<script src=\"my/D/script\" />{% endblock %}</head>\n\n<body>my-body</body>\n")
         (preprocess-template "templates/inheritance/child-d.html")))
    (is
      (= (fix-line-sep "<head><script src=\"my/C/script\" /></head>\n\n<body>my-body</body>\n")
         (render-file "templates/inheritance/child-c.html" {})))
    (is
      (= (fix-line-sep "<head><script src=\"my/D/script\" /></head>\n\n<body>my-body</body>\n")
         (render-file "templates/inheritance/child-d.html" {})))
    (is
      (= (fix-line-sep "<div>{% block content %}\nhello\n{% endblock %}</div>\n")
         (preprocess-template "templates/inheritance/include-in-block.html" {})))
    (is
      (= (fix-line-sep "<div>\nhello\n</div>\n")
         (render-file "templates/inheritance/include-in-block.html" {})))
    (is
      (= (fix-line-sep "Base template.\n\n\t\n<p></p>\n\n\n")
         (render-file "templates/child.html" {})))
    (is (= "base tempate hello"
           (render-file "templates/inheritance/include-snippet.html" {})))
    (is
      (= (fix-line-sep "Base template.\n\n\t\n<p>blah</p>\n\n\n")
         (render-file "templates/child.html" {:content "blah"})))
    (is
      (= "hello"
         (render "{% if any foo bar baz %}hello{% endif %}" {:bar "foo"})))
    (is
      (= "hello"
         (render "{% if not any foo bar baz %}hello{% endif %}" {})))
    (is
      (= "hello"
         (render "{% if all foo bar %}hello{% endif %}" {:foo "foo" :bar "bar"})))
    (is
      (= ""
         (render "{% if all foo bar %}hello{% endif %}" {:foo "foo"})))
    (is
      (= "hello"
         (render "{% if not all foo bar baz %}hello{% endif %}" {:foo "foo"})))
    (is
      (= ""
         (render "{% if not all foo bar %}hello{% endif %}" {:foo "foo" :bar "bar"})))
    (is
      (= "/page?name=foo - abc" (render-file "templates/include.html" {})))
    (is
      (= "/page?name=foo - xyz" (render-file "templates/include.html" {:gridid "xyz"})))))

(deftest include-in-path-name
  (is
    (= "main template foo body" (render-file "templates/my-include.html" {:foo "foo"}))))

<<<<<<< HEAD
(deftest include-with-form
  (testing "bindings made using `include` special form `with` should use default values if none are provided."
    (is
      (= "foo baz default-value another-default-value" (render-file "templates/inheritance/include/another-parent.html" {})))
    (is
      (= "foo baz some-value another-default-value" (render-file "templates/inheritance/include/another-parent.html" {:my-variable "some-value"})))
    (is
      (= "foo baz some-value some-other-value" (render-file "templates/inheritance/include/another-parent.html" {:my-variable "some-value"
                                                                                                                 :my-other-variable "some-other-value"})))))

(deftest nested-includes
  (testing "bindings made using built-in tag `with` should propagate down nested includes"
    (is
      (= "foo bar baz some-value some-other-value" (render-file "templates/inheritance/include/grandparent.html" {}))))
  (testing "bindings made using `include` special default `with` should propagate down nested includes"
    (is
      (= "foo bar baz default-value other-default-value" (render-file "templates/inheritance/include/another-grandparent.html" {})))
    (is
      (= "foo bar baz some-value other-default-value" (render-file "templates/inheritance/include/another-grandparent.html" {:my-variable "some-value"})))
    (is
      (= "foo bar baz some-value some-other-value" (render-file "templates/inheritance/include/another-grandparent.html" {:my-variable "some-value"
                                                                                                                          :my-other-variable "some-other-value"})))))
=======
(deftest nested-includes
  (testing "bindings made using `with` should propagate down nested includes"
    (is
      (= "foo bar baz some-value" (render-file "templates/inheritance/include/grandparent.html" {})))))
>>>>>>> 47aeff49

(deftest render-file-accepts-resource-URL
  (is
   (= "main template foo body" (render-file (io/resource "templates/my-include.html") {:foo "foo"}))))

(deftest render-file-accepts-custom-resource-path-without-protocol
  (is
    (= "barfoo"
       (render-file "my-include-child.html"
                    {:foo "bar" :bar "foo"}
                    {:custom-resource-path (-> (io/resource "templates/")
                                               io/as-file
                                               .getAbsoluteFile
                                               .toURI
                                               .toURL)}))))

(deftest custom-tags
  (is
    (= "<<1>><<2>><<3>>"
       (render "[% for ele in foo %]<<[{ele}]>>[%endfor%]"
               {:foo [1 2 3]}
               {:tag-open  \[
                :tag-close \]})))
  (is
    (= (fix-line-sep "Base template.\n\n\t\n<p></p>\n\n\n")
       (render-file "templates/child-custom.html"
                    {}
                    {:tag-open             \[
                     :tag-close            \]
                     :filter-open          \(
                     :filter-close         \)
                     :tag-second           \#
                     :short-comment-second \%}))))

(deftest no-tag
  (is (= "{" (render-file "templates/no_tag.html" {}))))

(deftest tags-validation
  (is
    (= "5" (render-file "templates/tags-test.html" {:business {:employees (range 5)}}))))

(deftest test-now
  (let [date-format "dd MM yyyy"
        formatted-date (.format (java.text.SimpleDateFormat. date-format) (java.util.Date.))]
    (is (= (str "\"" formatted-date "\"") (render (str "{% now \"" date-format "\"%}") {})))))

(deftest test-comment
  (is
    (= "foo bar  blah"
       (render "foo bar {% comment %} baz test {{x}} {% endcomment %} blah" {})))
  (is
    (= "foo bar  blah"
       (render "foo bar {% comment %} baz{% if x %}nonono{%endif%} test {{x}} {% endcomment %} blah" {})))
  (is
    (= "foo if blah"
       (render "foo {% if x %}if{# nonono #}{%endif%} blah" {:x true})))
  (is
    (= "foo bar  blah"
       (render "foo bar {# baz test {{x}} #} blah" {}))))


(deftest test-firstof
  (is (= "x" (render "{% firstof var1 var2 var3 %}" {:var2 "x" :var3 "not me"}))))


(deftest test-verbatim
  (is (= "{{if dying}}Still alive.{{/if}}"
         (render "{% verbatim %}{{if dying}}Still alive.{{/if}}{% endverbatim %}" {})))
  (is (= (fix-line-sep "\n<p class=\"name\">{%=file.name%}</p>\n\n")
         (render-file "templates/verbatim.html" {}))))

(deftest test-with
  (is
    (= "5 employees"
       (render "{% with total=business.employees|count %}{{ total }} employee{{ business.employees|pluralize }}{% endwith %}"
               {:business {:employees (range 5)}})))
  (is
    (= "total:5 employees"
       (render "{% with label=label total = business.employees|count %}{{label}}{{ total }} employee{{ business.employees|pluralize }}{% endwith %}"
               {:label "total:" :business {:employees (range 5)}})))
  (is
    (= "foocorp"
       (render "{% with name=business.name %}{{name}}{% endwith %}"
               {:business {:name "foocorp"}})))
  (is
    (= "1+1=2"
       (render "{% with math=\"1+1=2\" %}{{ math }}{% endwith %}" {})))
  (is
   (= "1+1=2"
      (render "{% with math.math=\"1+1=2\" %}{{ math.math }}{% endwith %}" {}))))

(deftest test-for
  (is
    (= " s  a "
       (render "{%for x in foo.0%} {{x.id}} {%endfor%}" {:foo [[{:id "s"} {:id "a"}]]})))
  (is
    (= "<ul><li>Sorry, no athletes in this list.</li><ul>"
       (render (str "<ul>"
                    "{% for athlete in athlete_list %}"
                    "<li>{{ athlete.name }}</li>"
                    "{% empty %}"
                    "<li>Sorry, no athletes in this list.</li>"
                    "{% endfor %}"
                    "<ul>")
               {})))
  (is
    (= "1345"
       (render "{% for x in foo.bar|sort %}{{x}}{% endfor %}" {:foo {:bar [1 4 3 5]}})))
  (is
    (= "5431"
       (render "{% for x in foo.bar|sort|sort-reversed %}{{x}}{% endfor %}" {:foo {:bar [1 4 3 5]}})))
  (is
    (= "1,2,a;3,4,;"
       (render "{% for a, b, c in items %}{{a}},{{b}},{{c}};{% endfor %}" {:items [[1 2 "a" "b"] [3 4]]})))
  (is
    (= "1,2,a;3,4,;"
       (render "{% for a,b, c in items %}{{a}},{{b}},{{c}};{% endfor %}" {:items [[1 2 "a" "b"] [3 4]]})))
  (is
    (= "[1 2 &quot;a&quot; &quot;b&quot;],,;[3 4],,;"
       (render "{% for a in items %}{{a}},{{b}},{{c}};{% endfor %}" {:items [[1 2 "a" "b"] [3 4]]})))
  (is
    (= "a,bc,d"
       (render "{% for x,y in items %}{{x}},{{y}}{% endfor %}" {:items [["a" "b"] ["c" "d"]]})))
  (is (= "" (render "{% for i in items %}{{i}}{% endfor %}" {})))
  (is (= "" (render "{% for i in items %}{{i}}{% endfor %}" {:i "foo"})))
  (is (= "" (render "{% for i in items %}{{i}}{% endfor %}" {:items []})))
  (is
    (= "1234567890"
       (render-template
         (parse parse-input (java.io.StringReader.
                              "{% for item in list %}{% for i in item.items %}{{i}}{% endfor %}{% endfor %}"))
         {:list [{:items [1 2 3]} {:items [4 5 6]} {:items [7 8 9 0]}]})))
  (is (= "bob"
         (render-template
           (parse parse-input (java.io.StringReader.
                                "{% for item in list.items %}{{item.name}}{% endfor %}"))
           {:list {:items [{:name "bob"}]}})))
  (is (= (render "{% for ele in foo %}<<{{ele}}>>{%endfor%}"
                 {:foo [1 2 3]})
         "<<1>><<2>><<3>>"))
  (is (= (render "{% for ele in foo %}{{ele}}-{{forloop.counter}}-{{forloop.counter0}}-{{forloop.revcounter}}-{{forloop.revcounter0}};{%endfor%}"
                 {:foo [1 2 3]})
         "1-1-0-2-3;2-2-1-1-2;3-3-2-0-1;"))
  (is (= (render "{% for ele in foo %}{{ele.bar}} {% endfor %}"
                 {"foo" [{:bar "bar"}
                         {:bar "bar"}]})
         "bar bar "))
  (is (= (render "{% for i in some..namespace/keyword %}{{i}} {% endfor %}"
                 {:some.namespace/keyword [1 2 3 4]})
         "1 2 3 4 "))
  ;; now that forloop.parentloop has nine keys, it is no longer an array
  ;; hash map so we can't rely on the ordering of the keys, so we need to
  ;; explicitly render each field in a known order:
  (is (= (render "{% for i in x %}{% for j in i %}{{forloop.parentloop.length}}-{{forloop.parentloop.counter0}}-{{forloop.parentloop.counter}}-{{forloop.parentloop.revcounter}}-{{forloop.parentloop.revcounter0}}-{{forloop.parentloop.first}}-{{forloop.parentloop.last}}-{{forloop.parentloop.parentloop}}-{{forloop.parentloop.previous}}:{% endfor %}{% endfor %}" {:x [[:a :b]]})
         "1-0-1-0-1-true-true--:1-0-1-0-1-true-true--:")))

(deftest for-filter-test
  (is
    (=
      "barbazfoo"
      (render
        "{% for m in thing|sort-by:@sort-key %}{{m.name}}{% endfor %}"
        {:sort-key :name :thing [{:name "bar"} {:name "foo"} {:name "baz"}]}))))

(deftest nested-for-test
  (is
    (= (fix-line-sep "<html>\n<body>\n<ul>\n\n\t<li>\n\t\n\ttest\n\t\n\t</li>\n\n\t<li>\n\t\n\ttest1\n\t\n\t</li>\n \n</ul>\n</body>\n</html>")
       (render-template (parse parse-input (str path "nested-for.html"))
                        {:name "Bob" :users [[{:name "test"}] [{:name "test1"}]]}))))

(deftest test-map-lookup
  (is (= (render "{{foo}}" {:foo {:bar 42}})
         "{:bar 42}"))
  (is (= (render "{{foo.bar}}" {:foo {:bar 42}})
         "42")))

(deftest script-style
  (is
   (= "<script src=\"/js/site.js\" type=\"application/javascript\"></script>"
      (render "{% script \"/js/site.js\" %}" {})))
  (is
   (= "<script src=\"/myapp/js/site.js\" type=\"application/javascript\"></script>"
      (render "{% script \"/js/site.js\" %}" {:selmer/context "/myapp"})))
  (is
   (= "<script src=\"/myapp/js/site.js\" type=\"application/javascript\"></script>"
      (render "{% script path %}" {:selmer/context "/myapp" :path "/js/site.js"})))
  (is
   (= "<script src=\"/myapp/JS/SITE.JS\" type=\"application/javascript\"></script>"
      (render "{% script path|upper %}" {:selmer/context "/myapp" :path "/js/site.js"})))
  (is
   (= "<link href=\"/myapp/css/screen.css\" rel=\"stylesheet\" type=\"text/css\" />"
      (render "{% style \"/css/screen.css\" %}" {:selmer/context "/myapp"})))
  (is
   (= "<link href=\"/myapp/css/screen.css\" rel=\"stylesheet\" type=\"text/css\" />"
      (render "{% style path %}" {:selmer/context "/myapp" :path "/css/screen.css"})))
  (is
   (= "<link href=\"/myapp/CSS/SCREEN.CSS\" rel=\"stylesheet\" type=\"text/css\" />"
      (render "{% style path|upper %}" {:selmer/context "/myapp" :path "/css/screen.css"}))))

(deftest script-async
  (is
    (= "<script async src=\"/js/site.js\" type=\"application/javascript\"></script>"
      (render "{% script \"/js/site.js\" async=\"true\" %}" {})))
  (is
    (= "<script async src=\"/js/site.js\" type=\"application/javascript\"></script>"
      (render "{% script \"/js/site.js\" async=1 %}" {})))
  (is
    (= "<script async src=\"/js/site.js\" type=\"application/javascript\"></script>"
      (render "{% with var = 1 %}{% script \"/js/site.js\" async=var %}{% endwith %}" {})))
  (is
    (= "<script src=\"/js/site.js\" type=\"application/javascript\"></script>"
      (render "{% script \"/js/site.js\" async=nil %}" {}))))

(deftest cycle-test
  (is
    (= "\"foo\"1\"bar\"2\"baz\"1\"foo\"2\"bar\"1"
       (render "{% for i in range %}{% cycle \"foo\" \"bar\" \"baz\" %}{% cycle 1 2 %}{% endfor %}"
               {:range (range 5)}))))

(deftest render-test
  (is (= "<ul><li>0</li><li>1</li><li>2</li><li>3</li><li>4</li></ul>"
         (render-template (parse parse-input (java.io.StringReader. "<ul>{% for item in items %}<li>{{item}}</li>{% endfor %}</ul>"))
                          {:items (range 5)}))))

(deftest nested-forloop-first
  (is (= (render (str "{% for x in list1 %}"
                      "{% for y in list2 %}"
                      "{{x}}-{{y}}"
                      "{% if forloop.first %}'{% endif %} "
                      "{% endfor %}{% endfor %}")
                 {:list1 '[a b c]
                  :list2 '[1 2 3]})
         "a-1' a-2 a-3 b-1' b-2 b-3 c-1' c-2 c-3 ")))

(deftest forloop-with-one-element
  (is (= (render (str "{% for x in list %}"
                      "-{{x}}"
                      "{% endfor %}")
                 {:list '[a]})
         "-a")))

(deftest forloop-with-no-elements
  (is (= (render (str "before{% for x in list %}"
                      "-{{x}}"
                      "{% endfor %}after")
                 {:list '[]})
         "beforeafter")))

(deftest tag-sum-test
  (is
    (= "3"
       (render "{% sum foo %}" {:foo 3})) "sum of Foo solely should be 3")
  (is
    (= "5"
       (render "{% sum foo bar %}" {:foo 2 :bar 3})) "sum of Foo and bar should be 5")
  (is
    (= "6"
       (render "{% sum foo foo %}" {:foo 3})) "sum of Foo twice should be 6")
  (is
    (= "6"
       (render "{% sum foo bar baz %}" {:foo 3 :bar 2 :baz 1})))
  (is
    (= "6"
       (render "{% sum foo bar.baz %}" {:foo 3 :bar {:baz 3}}))))


(deftest tag-info-test
  (is
    (= {:args ["i" "in" "nums"], :tag-name :for, :tag-type :expr}
       (read-tag-info (java.io.StringReader. "% for i in nums %}"))))
  (is
    (= {:tag-value "nums", :tag-type :filter}
       (read-tag-info (java.io.StringReader. "{ nums }}")))))

(deftest if-tag-test
  (is
    (= (fix-line-sep "\n\n\n\n<h1>NOT BAR!</h1>\n\n\n\n\"bar\"\n\n\n\n\t\n\tinner\n\t\n")
       (render-template (parse parse-input (str path "if.html")) {:nested "x" :inner "y"})))
  (is
    (= (fix-line-sep "\n\n\n\n<h1>NOT BAR!</h1>\n\n\n\n\"foo\"\n\n\n")
       (render-template (parse parse-input (str path "if.html")) {:user-id "bob"})))
  (is
    (= (fix-line-sep "\n\n\n\n<h1>NOT BAR!</h1>\n\n\n\n\"bar\"\n\n\n")
       (render-template (parse parse-input (str path "if.html")) {:foo false})))
  (is
    (= (fix-line-sep "\n<h1>FOO!</h1>\n\n\n\n\n<h1>NOT BAR!</h1>\n\n\n\n\"bar\"\n\n\n")
       (render-template (parse parse-input (str path "if.html")) {:foo true})))
  (is
    (= (fix-line-sep "\n<h1>FOO!</h1>\n\n\n\n\n<h1>BAR!</h1>\n\n\n\n\"bar\"\n\n\n")
       (render-template (parse parse-input (str path "if.html")) {:foo true :bar "test"})))
  (is
    (= ""
       (render "{% if x > 2 %}bigger{% endif %}" {:v 3})))
  (is
    (= "ok"
       (render "{% if x = 2.0 %}ok{% endif %}" {:x 2})))
  (is
    (= "doublenil"
       (render "{% if x = y %}doublenil{% endif %}" {})))
  (is
    (= "ok"
       (render "{% if x|length = 5 %}ok{% endif %}" {:x (range 5)})))
  (is
    (= "bigger"
       (render "{% if v > 2 %}bigger{% endif %}" {:v 3})))
  (is
    (= ""
       (render "{% if v > 2 %}bigger{% endif %}" {:v 0})))
  (is
    (= "not bigger"
       (render "{% if not v > 2 %}not bigger{% endif %}" {:v 0})))
  (is
    (= "smaller"
       (render "{% if not v > 2 %}bigger{% else %}smaller{% endif %}" {:v 5})))
  (is
    (= "equal"
       (render "{% if 5 = v %}equal{% endif %}" {:v 5})))
  (is
    (= ""
       (render "{% if not 5 = v %}equal{% endif %}" {:v 5})))
  (is
    (= "greater equal"
       (render "{% if 5 <= v %}greater equal{% endif %}" {:v 5})))
  (is
    (= "less equal"
       (render "{% if 5 >= v %}less equal{% endif %}" {:v 5})))
  (is
    (= "less equal"
       (render "{% if v1 >= v2 %}less equal{% endif %}" {:v1 5 :v2 3})))
  (is
    (= " no value "
       (render "{% if user-id %} has value {% else %} no value {% endif %}" {})))
  (is (= (render "{% if foo %}foo is true{% endif %}" {:foo true})
         "foo is true"))
  (is (= (render "{% if foo %}foo is true{% endif %}" {:foo false})
         ""))
  (is (= (render "{% if foo %}foo is true{% else %}foo is false{% endif %}"
                 {:foo true})
         "foo is true"))
  (is (= (render "{% if foo %}foo is true{% else %}foo is false{% endif %}"
                 {:foo false})
         "foo is false"))
  (is (= (render "{% if fruit = \"banana\"%}for monkey{% else %}not banana{% endif %}"
                 {:fruit "banana"})
         "for monkey"))

  (let [template
        (parse parse-input
               (java.io.StringReader.
                 "{% if foo %}
                  foo is true
                  {% if bar %}bar is also true{% endif %}
                  {% else %} foo is false
                  {% if baz %}but baz is true {% else %}baz is also false{% endif %}
                  {% endif %}"))]
    (is (= (render-template template {:foo true :bar true :baz false})
           "\n                  foo is true\n                  bar is also true\n                  "))
    (is (= (render-template template {:foo false :bar true :baz false})
           " foo is false\n                  baz is also false\n                  "))
    (is (= (render-template template {:foo false :bar true :baz true})
           " foo is false\n                  but baz is true \n                  ")))
  (is (thrown? Exception (render "foo {% else %} bar" {}))))

(deftest elif
  (is (= "bar!"
         (string/trim (render "{% if foo %}   foo!
                               {% elif bar %} bar!
                               {% elif baz %} baz!
                               {% else %}     else!
                               {% endif %}"
                              {:foo false
                               :bar true
                               :baz true}))))
  (is (= "baz!"
         (string/trim (render "{% if foo %}   foo!
                               {% elif bar %} bar!
                               {% elif baz %} baz!
                               {% else %}     else!
                               {% endif %}"
                              {:foo false
                               :bar false
                               :baz true}))))
  (is (= "else!"
         (string/trim (render "{% if foo %}   foo!
                               {% elif bar %} bar!
                               {% elif baz %} baz!
                               {% else %}     else!
                               {% endif %}"
                              {:foo false
                               :bar false
                               :baz false}))))
  (is (= "bar!"
         (string/trim (render-file "templates/elif.html" {:bar true}))))
  (is (= ""
         (string/trim (render "{% if foo %}   foo!
                               {% elif bar %} bar!
                               {% elif baz %} baz!
                               {% endif %}"
                              {:foo false
                               :bar false
                               :baz false}))))
  (is (= "bar!"
         (string/trim (render "{% if foo > 3 %}       foo!
                               {% elif not bar = 3 %} bar!
                               {% elif baz %}         baz!
                               {% endif %}"
                              {:foo 2
                               :bar 4
                               :baz false}))))
  (is (= "potato"
         (string/trim (render "{% if foo > 3 %}       foo!
                               {% elif any bar baz %} potato
                               {% endif %}"
                              {:foo 2
                               :bar false
                               :baz true})))))

(deftest for-respects-missing-value-formatter
  ;; Using bindings instead of set-missing-value-formatter! to avoid cleanup
  (binding [*missing-value-formatter* (fn [tag context-map]
                                        (str "missing: " tag))]
    (is (= (render "{% for e in things %}{% endfor %}" {})
           "missing: {:tag-name :for, :args [:things]}"))
    (is (= (render "{% for e in things.a %}{% endfor %}" {:things {}})
           "missing: {:tag-name :for, :args [:things :a]}"))))

(deftest test-if-not
  (is (= (render "{% if not foo %}foo is true{% endif %}" {:foo true})
         ""))
  (is (= (render "{% if not foo %}foo is true{% endif %}" {:foo false})
         "foo is true")))

(deftest test-nested-if
  (is (= (render (str "{% if foo %}before bar {% if bar %}"
                      "foo & bar are true"
                      "{% endif %} after bar{% endif %}")
                 {:foo true
                  :bar true})
         "before bar foo & bar are true after bar")))

(deftest ifequal-tag-test
  (is (= (fix-line-sep "\n<h1>equal!</h1>\n\n\n\n\n\n<p>not equal</p>\n\n")
         (render-template (parse parse-input (str path "ifequal.html")) {:foo "bar"})))
  (is (= (fix-line-sep "\n\n\n<h1>equal!</h1>\n\n\n\n<p>not equal</p>\n\n")
         (render-template (parse parse-input (str path "ifequal.html")) {:foo "baz" :bar "baz"})))
  (is (= (fix-line-sep "\n\n\n<h1>equal!</h1>\n\n\n\n<h1>equal!</h1>\n\n")
         (render-template (parse parse-input (str path "ifequal.html")) {:baz "test"})))
  (is (= (fix-line-sep "\n\n\n<h1>equal!</h1>\n\n\n\n<p>not equal</p>\n\n")
         (render-template (parse parse-input (str path "ifequal.html")) {:baz "fail"})))

  (is (= (render "{% ifequal foo|upper \"FOO\" %}yez{% endifequal %}" {:foo "foo"})
         "yez"))

  (is (= (render "{% ifequal foo \"foo\" %}yez{% endifequal %}" {:foo "foo"})
         "yez"))
  (is (= (render "{% ifequal foo \"foo\" bar %}yez{% endifequal %}"
                 {:foo "foo"
                  :bar "foo"})
         "yez"))
  (is (= (render "{% ifequal foo \"foo\" bar %}yez{% endifequal %}"
                 {:foo "foo"
                  :bar "bar"})
         ""))
  (is (= (render "{% ifequal foo \"foo\" %}foo{% else %}no foo{% endifequal %}"
                 {:foo "foo"})
         "foo"))
  (is (= (render "{% ifequal foo \"foo\" %}foo{% else %}no foo{% endifequal %}"
                 {:foo false})
         "no foo"))
  (is (= (render "{% ifequal foo :foo %}foo{% endifequal %}"
                 {:foo :foo})
         "foo")))

(deftest ifunequal-tag-test
  (is (= (render "{% ifunequal foo \"bar\" %}yez{% endifunequal %}" {:foo "foo"})
         "yez"))
  (is (= (render "{% ifunequal foo \"foo\" %}yez{% endifunequal %}" {:foo "foo"})
         ""))
  (is (= (render "{% ifunequal foo|upper \"foo\" %}yez{% endifunequal %}" {:foo "foo"})
         "yez"))
  (is (= (render "{% ifunequal foo :bar %}foo{% endifunequal %}"
                 {:foo :foo})
         "foo")))

(deftest safe-tag
  (is (= (render "{% safe %} {% if bar %}{% for i in y %} {{foo|upper}} {% endfor %}{%endif%} {% endsafe %}"
                 {:bar true :foo "<foo>" :y [1 2]})
         "  <FOO>  <FOO>  "))
  (is (= (render-file "templates/safe.html" {:bar true :unsafe "<script>window.location.replace('http://not.so.safe');</script>"})
         "<script>window.location.replace('http://not.so.safe');</script>")))

(deftest safe-tag-rendering
  ;; .render-node should return an integer as add is defined as a safe filter
  (is (= 42 (-> (parse parse-input
                       (StringReader. "{{seed|safe}}"))
                ^selmer.node.INode first
                (.render-node {:seed 42})))))

(deftest filter-tag-test
  (is
    (= "ok"
       ((filter-tag {:tag-value "foo.bar.baz"}) {:foo {:bar {:baz "ok"}}})))
  (is
    (= "ok"
       ((filter-tag {:tag-value "foo"}) {:foo "ok"}))))

(deftest tag-content-test
  (is
    (= {:if   {:args nil :content ["foo bar "]}
        :else {:args nil :content [" baz"]}}
       (into {}
             (map
               (fn [[k v]]
                 [k (update-in v [:content] #(map (fn [node] (.render-node ^selmer.node.INode node {})) %))])
               (tag-content (java.io.StringReader. "foo bar {%else%} baz{% endif %}") :if :else :endif)))))
  (is
    (= {:for {:args nil, :content ["foo bar  baz"]}}
       (update-in (tag-content (java.io.StringReader. "foo bar  baz{% endfor %}") :for :endfor)
                  [:for :content 0] #(.render-node ^selmer.node.INode % {})))))

(deftest filter-upper
  (is (= "FOO" (render "{{f|upper}}" {:f "foo"}))))

(deftest filter-email
  (is (= "<a href='mailto:foo@bar.baz'>foo@bar.baz</a>"
         (render "{{e|email}}" {:e "foo@bar.baz"})))
  (is (= "<a href='mailto:foo@bar'>foo@bar</a>"
         (render "{{e|email:false}}" {:e "foo@bar"})))
  (is (thrown? Exception (render "{{e|email}}" {:e "foo@bar"}))))

(deftest filter-01234
  (is (= "<a href='tel:01234-567890'>01234 567890</a>"
         (render "{{p|phone}}" {:p "01234 567890"})))
  (is (= "<a href='tel:+44-1234-567890'>01234 567890</a>"
         (render "{{p|phone:44}}" {:p "01234 567890"})))
  (is (= "<a href='tel:01234-567890'>01234 567890</a>"
         (render "{{p|phone:false}}" {:p "01234 567890"})))
  (is (= "<a href='tel:+44-1234-567890'>01234 567890</a>"
         (render "{{p|phone:44:true}}" {:p "01234 567890"})))
  (is (= "<a href='tel:+44-1234-567890'>01234 567890</a>"
         (render "{{p|phone:44:false}}" {:p "01234 567890"})))
  (is (= "<a href='tel:01234-567890'>01234 567890</a>"
         (render "{{p|phone}}" {:p "01234 567890"})))
  (is (= "<a href='tel:abc-01234-56789'>abc 01234 56789</a>"
         (render "{{p|phone:false}}" {:p "abc 01234 56789"})))
  (is (thrown? Exception (render "{{p|phone}}" {:p "abc 01234 56789"})))
  ;; if an international dialing prefix is supplied which doesn't appear
  ;; to be valid (and we're validating), we ought to get an exception.
  (is (thrown? Exception (render "{{p|phone:true:abc}}" {:p "01234 56789"}))))

(deftest filter-subs
  (is (= "FOO ..." (render "{{f|subs:0:3:\" ...\"}}" {:f "FOO BAR"}))))

(deftest filter-abbreviate
  (are [expected input] (= expected (render input {:f "this is a text to test"}))
    "this is a text t..." "{{f|abbreviate:19:19}}"
    "this is a text to test" "{{f|abbreviate:22:22}}"
    "this is a text to test" "{{f|abbreviate:22:12}}"
    "this is a..." "{{f|abbreviate:21:12}}"
    "this is a text to ..." "{{f|abbreviate:21}}"
    "this is a text to ..." "{{f|abbr-right|abbreviate:21}}"
    "this is a text to ..." "{{f|abbr-left|abbr-right|abbreviate:21}}"
    "... is a text to test" "{{f|abbr-left|abbreviate:21}}"
    "... is a text to test" "{{f|abbr-right|abbr-left|abbreviate:21}}"
    "this is a text to tes" "{{f|abbr-ellipsis:\"\"|abbreviate:21}}"
    "this is a...t to test" "{{f|abbr-middle|abbreviate:21}}"
    "this is a//xt to test" "{{f|abbr-ellipsis://|abbr-middle|abbreviate:21}}"
    "this is a …xt to test" "{{f|abbr-ellipsis:…|abbr-middle|abbreviate:21}}")

  (are [expected input] (= expected (render input {:f "1234567890*0987654321"}))
    "123456 [...] 7654321" "{{f|abbr-middle|abbr-ellipsis:\" [...] \"|abbreviate:20}}"
    "1234567 [..] 7654321" "{{f|abbr-middle|abbr-ellipsis:\" [..] \"|abbreviate:20}}"
    "1234567 [.] 87654321" "{{f|abbr-middle|abbr-ellipsis:\" [.] \"|abbreviate:20}}"
    "12345678900987654321" "{{f|abbr-middle|abbr-ellipsis:\"\"|abbreviate:20}}"
    "123456 [...] 654321" "{{f|abbr-middle|abbr-ellipsis:\" [...] \"|abbreviate:19}}"
    "123456 [..] 7654321" "{{f|abbr-middle|abbr-ellipsis:\" [..] \"|abbreviate:19}}"
    "1234567 [.] 7654321" "{{f|abbr-middle|abbr-ellipsis:\" [.] \"|abbreviate:19}}"
    "...67890*098765..." "{{f|abbr-left|abbreviate:19|abbreviate:18}}"
    "...567890*09876..." "{{f|abbreviate:19|abbr-left|abbreviate:18}}")

  (is (thrown-with-msg? Exception #"15 .* 14"
                        (render "{{f|abbr-ellipsis:\"a long ellipsis\"|abbreviate:14}}" {:f "short text"})))
  (is (thrown-with-msg? Exception #"14 .* 15"
                        (render "{{f|abbreviate:14:15}}" {:f "short text"}))))



(deftest filter-take
  (is (= "[:dog :cat :bird]"
         (render "{{seq-of-some-sort|take:3}}" {:seq-of-some-sort [:dog :cat :bird :bird :bird :is :the :word]}))))


(deftest filter-drop
  (is (= "[:bird :is :the :word]"
         (render "{{seq-of-some-sort|drop:4}}" {:seq-of-some-sort [:dog :cat :bird :bird :bird :is :the :word]}))))

(deftest filter-drop-formatted
  (is (= "bird is the word"
         (render "{{seq-of-some-sort|drop:4|join:\" \"}}" {:seq-of-some-sort ["dog" "cat" "bird" "bird" "bird" "is" "the" "word"]}))))

;; How do we handle nils ?
;; nils should return empty strings at the point of injection in a DTL library. - cma
(deftest filter-no-value
  (is (= "" (render "{{f|upper}}" {}))))

(deftest filter-currency-format
  (let [amount 123.45
        curr (java.text.NumberFormat/getCurrencyInstance (Locale/getDefault))
        curr-de (java.text.NumberFormat/getCurrencyInstance (java.util.Locale. "de"))
        curr-de-DE (java.text.NumberFormat/getCurrencyInstance (java.util.Locale. "de" "DE"))]
    (is (= (.format curr amount)
           (render "{{f|currency-format}}" {:f amount})))
    (is (= (.format curr-de amount) (render "{{f|currency-format:de}}" {:f amount})))
    (is (= (.format curr-de-DE amount) (render "{{f|currency-format:de:DE}}" {:f amount})))))

(deftest filter-number-format
  (let [number 123.04455
        numberformat "%.3f"
        locale (Locale/getDefault)
        locale-de (java.util.Locale. "de")]
    (is (= (String/format locale numberformat (into-array Object [number]))
           (render (str "{{f|number-format:" numberformat "}}") {:f number})))
    (is (= (String/format locale-de numberformat (into-array Object [number]))
           (render (str "{{f|number-format:" numberformat ":de}}") {:f number})))))

(deftest filter-date
  (let [date (java.util.Date.)
        firstofmarch (java.util.Date. 114 2 1)]
    (is (= "" (render "{{d|date:\"yyyy-MM-dd\"}}" {:d nil})))
    (is (= (.format (java.text.SimpleDateFormat. "yyyy-MM-dd HH:mm:ss") date)
           (render "{{f|date:\"yyyy-MM-dd HH:mm:ss\"}}" {:f date})))
    (is (= (.format (java.text.SimpleDateFormat. "MMMM" (java.util.Locale. "fr")) firstofmarch)
           (render "{{f|date:\"MMMM\":fr}}" {:f firstofmarch})))
    (is (= "00:00" (render "{{d|date:shortTime:en_US}}" {:d firstofmarch})))
    (is (= "上午12:00" (render "{{d|date:shortTime:zh}}" {:d firstofmarch})))
    (is (= "2014-03-01" (render "{{d|date:shortDate:en_US}}" {:d firstofmarch})))
    (is (= "2014/3/1" (render "{{d|date:shortDate:zh}}" {:d firstofmarch})))
    (is (= "2014-03-01 00:00" (render "{{d|date:shortDateTime:en_US}}" {:d firstofmarch})))
    (is (= "2014/3/1 上午12:00" (render "{{d|date:shortDateTime:zh}}" {:d firstofmarch})))
    (is (= "2014年3月1日" (render "{{d|date:longDate:zh}}" {:d firstofmarch})))
    (is (= "2014 Mar 1" (render "{{d|date:longDate:en_US}}" {:d firstofmarch})))))

(deftest filter-hash-md5
  (is (= "acbd18db4cc2f85cedef654fccc4a4d8"
         (render "{{f|hash:\"md5\"}}" {:f "foo"}))))

(deftest filter-hash-sha512
  (is (= (str "f7fbba6e0636f890e56fbbf3283e524c6fa3204ae298382d624741d"
              "0dc6638326e282c41be5e4254d8820772c5518a2c5a8c0c7f7eda19"
              "594a7eb539453e1ed7")
         (render "{{f|hash:\"sha512\"}}" {:f "foo"}))))

(deftest filter-hash-invalid-hash
  (is (thrown? Exception (render "{{f|hash:\"foo\"}}" {:f "foo"}))))

(deftest filter-join
  (is (= "1, 2, 3, 4"
         (render "{{sequence|join:\", \"}}" {:sequence [1 2 3 4]})))
  (is (= "1234"
         (render "{{sequence|join}}" {:sequence [1 2 3 4]}))))

(deftest filter-add
  (is (= "11" (render "{{add_me|add:2:3:4}}" {:add_me 2})))
  (is (= "hello" (render "{{h|add:e:l:l:o}}" {:h "h"})))
  (is (= "0" (render "{{paginate.page|add:-1}}" {:paginate {:page 1}}))))

(deftest filter-count
  (is (= "3" (render "{{f|count}}" {:f "foo"})))
  (is (= "4" (render "{{f|count}}" {:f [1 2 3 4]})))
  (is (= "0" (render "{{f|count}}" {:f []})))
  (is (= "0" (render "{{f|count}}" {}))))

(deftest emptiness
  (is (= "true" (render "{{xs|empty?" {:xs []})))
  (is (= "foo" (render "{% if xs|empty? %}foo{% endif %}" {:xs []})))
  (is (= "" (render "{% if xs|not-empty %}foo{% endif %}" {:xs []})))
  (is (= "foo" (render "{% if xs|not-empty %}foo{% endif %}" {:xs [1 2]}))))

;; switched commas + doublequotes for colons
;; TODO - maybe remain consistent with django's only 1 argument allowed.
;; I like being able to accept multiple arguments.
;; Alternatively, we could have curried filters and just chain
;; it into a val and apply it Haskell-style.
;; I think that could surprise users. (which is bad)
(deftest filter-pluralize
  (is (= "s" (render "{{f|pluralize}}" {:f []})))
  (is (= "" (render "{{f|pluralize}}" {:f [1]})))
  (is (= "s" (render "{{f|pluralize}}" {:f [1 2 3]})))

  (is (= "ies" (render "{{f|pluralize:\"ies\"}}" {:f []})))
  (is (= "" (render "{{f|pluralize:\"ies\"}}" {:f [1]})))
  (is (= "ies" (render "{{f|pluralize:\"ies\"}}" {:f [1 2 3]})))

  (is (= "ies" (render "{{f|pluralize:y:ies}}" {:f []})))
  (is (= "y" (render "{{f|pluralize:y:ies}}" {:f [1]})))
  (is (= "ies" (render "{{f|pluralize:y:ies}}" {:f [1 2 3]})))

  (is (= "s" (render "{{f|pluralize}}" {:f 0})))
  (is (= "" (render "{{f|pluralize}}" {:f 1})))
  (is (= "s" (render "{{f|pluralize}}" {:f 3})))

  (is (= "ies" (render "{{f|pluralize:\"ies\"}}" {:f 0})))
  (is (= "" (render "{{f|pluralize:\"ies\"}}" {:f 1})))
  (is (= "ies" (render "{{f|pluralize:\"ies\"}}" {:f 3})))

  (is (= "ies" (render "{{f|pluralize:y:ies}}" {:f 0})))
  (is (= "y" (render "{{f|pluralize:y:ies}}" {:f 1})))
  (is (= "ies" (render "{{f|pluralize:y:ies}}" {:f 3}))))

;; to-json is simply json here
(deftest filter-to-json
  (is (= "1" (render "{{f|json}}" {:f 1})))
  (is (= "[1]" (render "{{f|json}}" {:f [1]})))
  (is (= {"dan" "awesome", "foo" 27}
         (-> ^String (render "{{f|json}}" {:f {:foo 27 :dan "awesome"}})
             (.replaceAll "&quot;" "\"")
             parse-string)))
  (is (= {"dan" "awesome", "foo" 27}
         (parse-string (render "{{f|json|safe}}" {:f {:foo 27 :dan "awesome"}}))))
  ;; safe only works at the end
  #_(is (= "{\"foo\":27,\"dan\":\"awesome\"}"
           (render "{{f|safe|json}}" {:f {:foo 27 :dan "awesome"}})))
  ;; Do we really want to nil-pun the empty map?
  ;; Is that going to surprise the user?
  (is (= "null" (render "{{f|json}}" {}))))

;; TODO
(deftest filter-chaining
  (is (= "ACBD18DB4CC2F85CEDEF654FCCC4A4D8"
         (render "{{f|hash:\"md5\"|upper}}" {:f "foo"}))))

(deftest filter-add-2
  (testing "Adds numbers"
    (is (= "40"
           (render "{{seed|add:1:2:3}}" {:seed 34})))
    (is (= "37.5"
           (render "{{seed|add:1.1:-2:3.9}}" {:seed 34.5}))))
  (testing "Concat strings if not a number"
    (is (= "foo123"
           (render "{{seed|add:1:2:3}}" {:seed "foo"})))))

(deftest filter-round
  (is (= "3"
         (render "{{foo|round}}" {:foo 3.33333}))))

(deftest filter-drop-last
  (is (= "[:dog :cat :bird :bird]"
         (render "{{seq-of-some-sort|drop-last:4}}" {:seq-of-some-sort [:dog :cat :bird :bird :bird :is :the :word]}))))

(deftest filter-replace
  (is (= "Float posuere erat a ante venenatis ..."
         (render "{{foo|replace:Integer:Float}}" {:foo "Integer posuere erat a ante venenatis ..."})))
  (is (= "bar bar test bar ..."
         (render "{{foo|replace:foo:bar}}" {:foo "foo foo test foo ..."}))))

(deftest filter-add-3
  (is (= "5.1"
         (render "{{foo|add:2.1}}" {:foo 3})))
  (is (= "4.66"
         (render "{{foo|add:2:0.33:-1}}" {:foo 3.33})))
  (is (= "5"
         (render "{{foo|add:2}}" {:foo 3}))))

(deftest filter-multiply
  (is (= "6"
         (render "{{foo|multiply:2}}" {:foo 3})))
  (is (= "9.99"
         (render "{{foo|multiply:3}}" {:foo 3.33})))
  (is (= "1.5"
         (render "{{foo|multiply:0.5}}" {:foo 3})))
  (is (thrown? Exception (render "{{foo|multiply:0.5}}" {:foo "bar"}))))

(deftest filter-divide
  (is (= "1.5"
         (render "{{foo|divide:2}}" {:foo 3})))
  (is (= "1.11"
         (render "{{foo|divide:3}}" {:foo 3.33})))
  (is (= "5"
         (render "{{foo|divide:2}}" {:foo 10})))
  (is (thrown? Exception (render "{{foo|divide:foo}}" {:foo 1})))
  (is (thrown? Exception (render "{{foo|divide:0}}" {:foo 1}))))

(deftest filter-between
  (is (= "true"
         (render "{% if foo|between?:2:4 %}true{% else %}false{% endif %}" {:foo 3})))
  (is (= "true"
         (render "{% if foo|between?:4:2 %}true{% else %}false{% endif %}" {:foo 3})))
  (is (= "false"
         (render "{% if foo|between?:2:4 %}true{% else %}false{% endif %}" {:foo 4.33})))
  (is (= "false"
         (render "{% if foo|between?:4:2 %}true{% else %}false{% endif %}" {:foo 4.33})))
  (is (= "true"
         (render "{% if foo|between?:@min:@max %}true{% else %}false{% endif %}" {:foo 20.1, :min 5.99, :max 100.5})))
  (is (= "true"
         (render "{% if foo|between?:@min:@max %}true{% else %}false{% endif %}" {:foo 5.99, :min 5.99, :max 100.5})))
  (is (= "true"
         (render "{% if foo|between?:@min:@max %}true{% else %}false{% endif %}" {:foo 100.5, :min 5.99, :max 100.5})))
  (is (= "false"
         (render "{% if foo|between?:@min:@max %}true{% else %}false{% endif %}" {:foo 5.98, :min 5.99, :max 100.5})))
  (is (thrown? Exception (render "{{foo|between?:2:4}}" {:foo "throw me"}))))

(deftest test-escaping
  (is (= "<tag>&lt;foo bar=&quot;baz&quot;&gt;\\&gt;</tag>"
         (render "<tag>{{f}}</tag>" {:f "<foo bar=\"baz\">\\>"})))
  ;; Escapes the same chars as django's escape
  (is (= "&amp;&quot;&#39;&lt;&gt;"
         (render "{{f}}" {:f "&\"'<>"})))
  ;; Escapes content that is supposed to be URL encoded
  (is (= "clojure+url"
         (render "{{f|urlescape}}" {:f "clojure url"}))))

;; Safe only works at the end.
;; Don't think it should work anywhere else :-) - cbp (agreed, - cma)
(deftest test-safe-filter
  (is (= "&lt;foo&gt;"
         (render "{{f}}" {:f "<foo>"})))
  (is (= "<foo>"
         (render "{{f|safe}}" {:f "<foo>"})))
  (is (= "<FOO>"
         (render "{{f|upper|safe}}" {:f "<foo>"}))))

;; test @-syntax for dereferencing context map in filter arguments
(deftest test-deref-filter-arg
  (is (= " Sean "                                           ;; note center filter expects String for width!
         (render "{{name|center:@width}}" {:name "Sean" :width "6"})))
  (is (= "4"                                                ;; ensure we can substitute a data structure
         (render "{{name|default:@v|count}}" {:v [1 2 3 4]})))
  (is (= "@"                                                ;; literal @ is not dereferenced
         (render "{{name|default:@}}" {:name nil})))
  (is (= "@foo"                                             ;; literal @foo used when no context map match
         (render "{{name|default:@foo}}" {:name nil})))
  (is (= "quux"                                             ;; test nested lookup
         (render "{{name|default:@foo.bar.baz}}" {:name nil :foo {:bar {:baz "quux"}}}))))

(deftest custom-resource-path-setting
  (is (nil? *custom-resource-path*))
  (do
    (set-resource-path! "/some/path")
    (is (= "file:////some/path/" *custom-resource-path*)))
  (do (set-resource-path! "/any/other/path/")
      (is (= "file:////any/other/path/" *custom-resource-path*)))
  (do (set-resource-path! "file:////any/other/path/")
    (is (= "file:////any/other/path/" *custom-resource-path*)))
  (set-resource-path! nil)
  (is (nil? *custom-resource-path*)))

(deftest custom-resource-path-setting-url
  (set-resource-path! (clojure.java.io/resource "templates/inheritance"))
  (is (string? *custom-resource-path*))
  (is (= (fix-line-sep "Hello, World!\n") (render-file "foo.html" {:name "World"})))
  (set-resource-path! nil))

(deftest safe-filter
  (add-filter! :foo (fn [^String x] [:safe (.toUpperCase x)]))
  (is
    (= "<DIV>I'M SAFE</DIV>"
       (render "{{x|foo}}" {:x "<div>I'm safe</div>"})))
  (add-filter! :bar #(.toUpperCase ^String %))
  (is
    (= "&lt;DIV&gt;I&#39;M NOT SAFE&lt;/DIV&gt;"
       (render "{{x|bar}}" {:x "<div>I'm not safe</div>"}))))

(deftest remove-filter
  (testing "we can add and remove a filter"
    (add-filter! :temp (fn [x] (str "TEMP_" (clojure.string/upper-case x))))
    (is (= "TEMP_FOO_BAR" (render "{{x|temp}}" {:x "foo_bar"})))
    (remove-filter! :temp)
    (is (thrown? Exception (render "{{x|temp}}" {:x "foo_bar"})))))

(deftest linebreaks-test
  (testing "single newlines become <br />, double newlines become <p>"
    (is (= "<p><br />bar<br />baz</p>"
           (render "{{foo|linebreaks|safe}}" {:foo "\nbar\nbaz"})))))

(deftest linebreaks-br-test
  (testing "works like linebreaks, but no <p> tags"
    (is (= "<br />bar<br />baz"
           (render "{{foo|linebreaks-br|safe}}" {:foo "\nbar\nbaz"})))))

(deftest linenumbers-test
  (testing "displays text with line numbers"
    (is (= "1. foo\n2. bar\n3. baz"
           (render "{{foo|linenumbers}}" {:foo "foo\nbar\nbaz"})))))

(deftest lower-test
  (testing "converts words to lower case"
    (is (= "foobar" (render "{{foo|lower}}" {:foo "FOOBaR"})))
    (is (= "foobar" (render "{{foo|lower}}" {:foo "foobar"})))))

(deftest literals-test
  (testing "converts words to lower case"
    (is (= "foobar" (render "{{\"FOObar\"|lower}}" {})))))

(deftest number-format-test
  (testing "formats the number with default locale"
    (let [locale-number (String/format (Locale/getDefault) "%.3f"
                                       (into-array Object [123.045]))]
      (is (= locale-number (render "{{amount|number-format:%.3f}}" {:amount 123.04455})))
      (is (= locale-number (render "{{amount|number-format:%.3f}}" {:amount 123.045})))))
  (testing "formats the number with specified locale"
    (is (= "123,045" (render "{{amount|number-format:%.3f:de}}" {:amount 123.04455})))))

(deftest default-if-empty-test
  (testing "default when empty behavior"
    (is (= "yogthos" (render "{{name|default-if-empty:\"I <3 ponies\"}}" {:name "yogthos"})))
    (is (= "I &lt;3 ponies" (render "{{name|default-if-empty:\"I <3 ponies\"}}" {:name nil})))
    (is (= "I &lt;3 ponies" (render "{{name|default-if-empty:\"I <3 ponies\"}}" {:name []})))
    (is (= "I &lt;3 ponies" (render "{{name|default-if-empty:\"I <3 ponies\"}}" {})))))

(deftest turn-off-escaping-test
  (testing "with escaping turned off"
    (try
      (turn-off-escaping!)
      (is (= "I <3 ponies" (render "{{name}}" {:name "I <3 ponies"})))
      (is (= "I <3 ponies" (render "{{name|default-if-empty:\"I <3 ponies\"}}" {})))
      (is (= "I <3 ponies" (render "{{name|default-if-empty:\"I <3 ponies\"|safe}}" {})))
      (finally (turn-on-escaping!)))))

(deftest without-escaping-test
  (testing "without-escaping macro"
    (without-escaping
      (is (= "I <3 ponies" (render "{{name}}" {:name "I <3 ponies"}))))
    ;; ensure escaping is on after the macro.
    (is (= "<tag>&lt;foo bar=&quot;baz&quot;&gt;\\&gt;</tag>"
           (render "<tag>{{f}}</tag>" {:f "<foo bar=\"baz\">\\>"})))))

(deftest with-escaping-test
  (testing "with-escaping macro when turn-off-escaping! has been called"
    (try
      (turn-off-escaping!)
      (is (= "I <3 ponies" (render "{{name}}" {:name "I <3 ponies"})))
      (with-escaping
        (is (= "<tag>&lt;foo bar=&quot;baz&quot;&gt;\\&gt;</tag>"
               (render "<tag>{{f}}</tag>" {:f "<foo bar=\"baz\">\\>"}))))
      (is (= "I <3 ponies" (render "{{name}}" {:name "I <3 ponies"})))
      (finally (turn-on-escaping!)))))

(deftest name-test
  (testing "converts keywords to strings"
    (is (= "foobar" (render "{{foo|name}}" {:foo :foobar})))
    (is (= "foobar" (render "{{foo/bar}}" {"foo/bar" "foobar"}))))
  (testing "leaves strings as they are"
    (is (= "foobar" (render "{{foo|name}}" {:foo "foobar"})))))

(deftest handler-metadata
  (testing "puts tag into FunctionNode handlers"
    (is (= {:tag {:tag-type :filter, :tag-value "foo"}}
           (as-> (parse-input (java.io.StringReader. "{{foo}}")) $
             (first $)
             (.handler ^selmer.node.FunctionNode $)
             (meta $))))))

(deftest testing-boolean-values
  (testing "Boolean value"
    (is (= "Hello true" (render "Hello {{name}}" {:name true})))
    (is (= "Hello false" (render "Hello {{name}}" {:name false})))
    (is (= "Hello " (render "Hello {{name}}" {:name nil})))))

(deftest missing-values
  (testing "Missing value - default behaviour"
    (is (= "" (render "{{missing}}" {})))
    (is (= "" (render "{{missing.too}}" {} ""))))

  (testing "Missing value - with custom missing value handlers"
    ;; Using bindings instead of set-missing-value-formatter! to avoid cleanup
    (binding [*missing-value-formatter* (constantly "XXX")
              *filter-missing-values* false]
      (is (= "XXX" (render "{{missing}}" {})))
      (is (= "XXX" (render "{{missing.too}}" {}))))
    (binding [*missing-value-formatter* (fn [tag context-map]
                                          (if (= (:tag-type tag) :filter)
                                            (str "<missing value: " (:tag-value tag) ">")
                                            (str "<missing value: " (:tag-name tag) ">")))
              *filter-missing-values* false]
      (is (= "Hi <missing value: name>" (render "Hi {{name}}" {})))
      (is (= "Hi mr. <missing value: name.lastname>" (render "Hi mr. {{name.lastname}}" {})))

      (let [custom-tag-handler (tag-handler
                                 (fn [_ context-map]
                                   (when-let [l (:list context-map)]
                                     (clojure.string/join ", " (:list context-map))))
                                 :bar)]
        (is (= "1, 2, 3, 4"
               (render-template
                 (parse parse-input (java.io.StringReader. "{% bar %}") {:custom-tags {:bar custom-tag-handler}})
                 {:list [1 2 3 4]})))
        (is (= "<missing value: :bar>"
               (render-template
                 (parse parse-input (java.io.StringReader. "{% bar %}") {:custom-tags {:bar custom-tag-handler}})
                 {}))))

      (is (= "<missing value: name|count>" (render "{{name|count}}" {})))))

  (testing "Missing value - custom missing value handler with filtering of missing values turned on"
    (binding [*missing-value-formatter* (constantly "XXX")
              *filter-missing-values* true]
      (is (= "XXX" (render "{{missing}}" {})))
      (is (= "XXX" (render "{{missing.too}}" {})))
      (is (= "0" (render "{{missing|count}}" {}))))))

(deftest testing-known-variables
  (testing "Basic variables"
    (is (= #{:name} (known-variables "{{name}}")))
    (is (= #{:name} (known-variables "{{name|capitalize}}")))
    (is (= #{:person} (known-variables "{{person.name|capitalize}}"))))

  (testing "If statements"
    (is (= #{:foo :bar :baz} (known-variables "{% if any foo bar baz %}hello{% endif %}")))
    (is (= #{:foo :bar :baz} (known-variables "{% if not any foo bar baz %}hello{% endif %}")))
    (is (= #{:foo :bar} (known-variables "{% if all foo bar %}hello{% endif %}")))
    (is (= #{:x} (known-variables "{% if 6 >= x %}yes!{% endif %}")))
    (is (= #{:x :y} (known-variables "{% if x <= y %}yes!{% endif %}")))
    (is (= #{:x} (known-variables "{% if x > 5 %}yes!{% else %}no!{% endif %}")))
    (is (= #{:vals} (known-variables "{% if vals|length <= 3 %}yes!{% else %}no!{% endif %}"))))

  (testing "ifequal"
    (is (= #{:foo :bar} (known-variables "{% ifequal foo bar %}yes!{% endifequal %}")))
    (is (= #{:foo :bar} (known-variables "{% ifequal foo bar %}yes!{% else %}no!{% endifequal %}")))
    (is (= #{:foo} (known-variables "{% ifequal foo \"this also works\" %}yes!{% endifequal %}"))))

  (testing "ifunequal"
    (is (= #{:foo :bar} (known-variables "{% ifunequal foo bar %}yes!{% endifunequal %}"))))

  (testing "for"
    (is (= #{:some-list} (known-variables "{% for x in some-list %}element: {{x}} first? {{forloop.first}} last? {{forloop.last}}{% endfor %}")))
    (is (= #{:items} (known-variables "{% for item in items %} <tr><td>{{item.name}}</td><td>{{item.age}}</td></tr> {% endfor %}")))
    (is (= #{:items} (known-variables "{% for x,y in items %}{{x}},{{y}}{% endfor %}"))))

  (testing "sum"
    (is (= #{:foo :bar :baz} (known-variables "{% sum foo bar baz %}"))))

  (testing "now"
    (is (= #{} (known-variables "{% now \"dd MM yyyy\" %}"))))

  (testing "firstof"
    (is (= #{:var1 :var2 :var3} (known-variables "{% firstof var1 var2 var3 %}"))))

  (testing "verbatim"
    (is (= #{} (known-variables "{% verbatim %}{{if dying}}Still alive.{{/if}}{% endverbatim %}"))))


  (testing "nesting"
    (is (= #{:x :y :z} (known-variables "{% if x <= y %}{% if z = 2 %}yes!{% else %}not!{% endif %}{% endif %}")))
    (is (= #{:items :foo} (known-variables "{% for item,idx in items|sort %}
                                              <tr><td>{{item.name}}</td>
                                              <td>{{item.age}}</td></tr>
                                              {% ifequal item.middeName foo %}
                                                BOOM
                                              {% endifequal %}
                                            {% endfor %}")))))<|MERGE_RESOLUTION|>--- conflicted
+++ resolved
@@ -158,7 +158,6 @@
   (is
     (= "main template foo body" (render-file "templates/my-include.html" {:foo "foo"}))))
 
-<<<<<<< HEAD
 (deftest include-with-form
   (testing "bindings made using `include` special form `with` should use default values if none are provided."
     (is
@@ -181,12 +180,7 @@
     (is
       (= "foo bar baz some-value some-other-value" (render-file "templates/inheritance/include/another-grandparent.html" {:my-variable "some-value"
                                                                                                                           :my-other-variable "some-other-value"})))))
-=======
-(deftest nested-includes
-  (testing "bindings made using `with` should propagate down nested includes"
-    (is
-      (= "foo bar baz some-value" (render-file "templates/inheritance/include/grandparent.html" {})))))
->>>>>>> 47aeff49
+
 
 (deftest render-file-accepts-resource-URL
   (is
